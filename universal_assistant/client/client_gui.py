--- conflicted
+++ resolved
@@ -1,12 +1,7 @@
 import os  # Import os to access environment variables
 import traceback  # Import traceback for detailed error logging
-<<<<<<< HEAD
 
 import mlflow
-=======
-import mlflow
-from prefect import flow, task  # Import flow and task decorators from Prefect
->>>>>>> b7fbaaa5
 from dotenv import load_dotenv
 from flask import Flask, jsonify, render_template, request  # Import jsonify
 from langchain_core.messages import (
@@ -22,6 +17,7 @@
 # Import necessary model classes
 from langchain_ollama import ChatOllama
 from langgraph.prebuilt import create_react_agent
+from prefect import flow, task  # Import flow and task decorators from Prefect
 
 # --- Configuration ---
 load_dotenv()  # Load environment variables from .env file
